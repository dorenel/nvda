/*
This file is a part of the NVDA project.
URL: http://www.nvda-project.org/
Copyright 2006-2010 NVDA contributers.
    This program is free software: you can redistribute it and/or modify
    it under the terms of the GNU General Public License version 2.0, as published by
    the Free Software Foundation.
    This program is distributed in the hope that it will be useful,
    but WITHOUT ANY WARRANTY; without even the implied warranty of
    MERCHANTABILITY or FITNESS FOR A PARTICULAR PURPOSE.
This license can be found at:
http://www.gnu.org/licenses/old-licenses/gpl-2.0.html
*/

#ifndef VIRTUALBUFFER_BACKENDS_NODE_H
#define VIRTUALBUFFER_BACKENDS_NODE_H

#include <mshtml.h>
#include <vbufBase/storage.h>
#include <vbufBase/backend.h>
#include "mshtml.h"

class MshtmlVBufStorage_controlFieldNode_t : public VBufStorage_controlFieldNode_t {

	public:
	MshtmlVBufBackend_t* backend;
	IHTMLDOMNode* pHTMLDOMNode;
	IDispatch* propChangeSink;
	IDispatch* loadSink;
	IMarkupContainer2* pMarkupContainer2;
	IHTMLChangeSink* pHTMLChangeSink;
	DWORD HTMLChangeSinkCookey;
	std::wstring language;
	VBufStorage_controlFieldNode_t*  ariaLiveNode;
	bool ariaLiveIsTextRelevant;
	bool ariaLiveIsAdditionsRelevant;
	bool ariaLiveIsBusy;
	VBufStorage_controlFieldNode_t*  ariaLiveAtomicNode;
	void reportLiveText(std::wstring& text);
	void reportLiveAddition();
	void preProcessLiveRegion(const MshtmlVBufStorage_controlFieldNode_t* parent, const std::map<std::wstring,std::wstring>& attribsMap);
	void postProcessLiveRegion(VBufStorage_controlFieldNode_t* oldNode, std::set<VBufStorage_controlFieldNode_t*>& atomicNodes);
<<<<<<< HEAD
	virtual void generateAttributesForMarkupOpeningTag(std::wstring& text, int startOffset, int endOffset);
	MshtmlVBufStorage_controlFieldNode_t(int docHandle, int ID, bool isBlock, MshtmlVBufBackend_t* backend, IHTMLDOMNode* pHTMLDOMNode, const std::wstring& lang);
=======
	bool isRootNode;
	MshtmlVBufStorage_controlFieldNode_t(int docHandle, int ID, bool isBlock, MshtmlVBufBackend_t* backend, bool isRootNode, IHTMLDOMNode* pHTMLDOMNode, const std::wstring& lang);
>>>>>>> 9cde0899
	~MshtmlVBufStorage_controlFieldNode_t();

};

#endif
<|MERGE_RESOLUTION|>--- conflicted
+++ resolved
@@ -1,54 +1,50 @@
-/*
-This file is a part of the NVDA project.
-URL: http://www.nvda-project.org/
-Copyright 2006-2010 NVDA contributers.
-    This program is free software: you can redistribute it and/or modify
-    it under the terms of the GNU General Public License version 2.0, as published by
-    the Free Software Foundation.
-    This program is distributed in the hope that it will be useful,
-    but WITHOUT ANY WARRANTY; without even the implied warranty of
-    MERCHANTABILITY or FITNESS FOR A PARTICULAR PURPOSE.
-This license can be found at:
-http://www.gnu.org/licenses/old-licenses/gpl-2.0.html
-*/
-
-#ifndef VIRTUALBUFFER_BACKENDS_NODE_H
-#define VIRTUALBUFFER_BACKENDS_NODE_H
-
-#include <mshtml.h>
-#include <vbufBase/storage.h>
-#include <vbufBase/backend.h>
-#include "mshtml.h"
-
-class MshtmlVBufStorage_controlFieldNode_t : public VBufStorage_controlFieldNode_t {
-
-	public:
-	MshtmlVBufBackend_t* backend;
-	IHTMLDOMNode* pHTMLDOMNode;
-	IDispatch* propChangeSink;
-	IDispatch* loadSink;
-	IMarkupContainer2* pMarkupContainer2;
-	IHTMLChangeSink* pHTMLChangeSink;
-	DWORD HTMLChangeSinkCookey;
-	std::wstring language;
-	VBufStorage_controlFieldNode_t*  ariaLiveNode;
-	bool ariaLiveIsTextRelevant;
-	bool ariaLiveIsAdditionsRelevant;
-	bool ariaLiveIsBusy;
-	VBufStorage_controlFieldNode_t*  ariaLiveAtomicNode;
-	void reportLiveText(std::wstring& text);
-	void reportLiveAddition();
-	void preProcessLiveRegion(const MshtmlVBufStorage_controlFieldNode_t* parent, const std::map<std::wstring,std::wstring>& attribsMap);
-	void postProcessLiveRegion(VBufStorage_controlFieldNode_t* oldNode, std::set<VBufStorage_controlFieldNode_t*>& atomicNodes);
-<<<<<<< HEAD
-	virtual void generateAttributesForMarkupOpeningTag(std::wstring& text, int startOffset, int endOffset);
-	MshtmlVBufStorage_controlFieldNode_t(int docHandle, int ID, bool isBlock, MshtmlVBufBackend_t* backend, IHTMLDOMNode* pHTMLDOMNode, const std::wstring& lang);
-=======
-	bool isRootNode;
-	MshtmlVBufStorage_controlFieldNode_t(int docHandle, int ID, bool isBlock, MshtmlVBufBackend_t* backend, bool isRootNode, IHTMLDOMNode* pHTMLDOMNode, const std::wstring& lang);
->>>>>>> 9cde0899
-	~MshtmlVBufStorage_controlFieldNode_t();
-
-};
-
-#endif
+/*
+This file is a part of the NVDA project.
+URL: http://www.nvda-project.org/
+Copyright 2006-2010 NVDA contributers.
+    This program is free software: you can redistribute it and/or modify
+    it under the terms of the GNU General Public License version 2.0, as published by
+    the Free Software Foundation.
+    This program is distributed in the hope that it will be useful,
+    but WITHOUT ANY WARRANTY; without even the implied warranty of
+    MERCHANTABILITY or FITNESS FOR A PARTICULAR PURPOSE.
+This license can be found at:
+http://www.gnu.org/licenses/old-licenses/gpl-2.0.html
+*/
+
+#ifndef VIRTUALBUFFER_BACKENDS_NODE_H
+#define VIRTUALBUFFER_BACKENDS_NODE_H
+
+#include <mshtml.h>
+#include <vbufBase/storage.h>
+#include <vbufBase/backend.h>
+#include "mshtml.h"
+
+class MshtmlVBufStorage_controlFieldNode_t : public VBufStorage_controlFieldNode_t {
+
+	public:
+	MshtmlVBufBackend_t* backend;
+	IHTMLDOMNode* pHTMLDOMNode;
+	IDispatch* propChangeSink;
+	IDispatch* loadSink;
+	IMarkupContainer2* pMarkupContainer2;
+	IHTMLChangeSink* pHTMLChangeSink;
+	DWORD HTMLChangeSinkCookey;
+	std::wstring language;
+	VBufStorage_controlFieldNode_t*  ariaLiveNode;
+	bool ariaLiveIsTextRelevant;
+	bool ariaLiveIsAdditionsRelevant;
+	bool ariaLiveIsBusy;
+	VBufStorage_controlFieldNode_t*  ariaLiveAtomicNode;
+	void reportLiveText(std::wstring& text);
+	void reportLiveAddition();
+	void preProcessLiveRegion(const MshtmlVBufStorage_controlFieldNode_t* parent, const std::map<std::wstring,std::wstring>& attribsMap);
+	void postProcessLiveRegion(VBufStorage_controlFieldNode_t* oldNode, std::set<VBufStorage_controlFieldNode_t*>& atomicNodes);
+	virtual void generateAttributesForMarkupOpeningTag(std::wstring& text, int startOffset, int endOffset);
+	bool isRootNode;
+	MshtmlVBufStorage_controlFieldNode_t(int docHandle, int ID, bool isBlock, MshtmlVBufBackend_t* backend, bool isRootNode, IHTMLDOMNode* pHTMLDOMNode, const std::wstring& lang);
+	~MshtmlVBufStorage_controlFieldNode_t();
+
+};
+
+#endif